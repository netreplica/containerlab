--- conflicted
+++ resolved
@@ -83,12 +83,8 @@
 		}
 	}
 
-<<<<<<< HEAD
 	// return nil nil instead of an empty map if all maps were nil
 	if !nonNilMapSeen {
-=======
-	if len(res) == 0 {
->>>>>>> 05cba97b
 		return nil
 	}
 
