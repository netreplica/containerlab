--- conflicted
+++ resolved
@@ -32,8 +32,6 @@
 	Links         map[int]*types.Link                 `json:"links,omitempty"`
 	Runtimes      map[string]runtime.ContainerRuntime `json:"runtimes,omitempty"`
 	globalRuntime string
-<<<<<<< HEAD
-	Dir           *Directories `json:"dir,omitempty"`
 	// reg is a registry of node kinds
 	Reg         *nodes.NodeRegistry
 	rootCA      cert.CertificateAuthority
@@ -42,20 +40,6 @@
 	timeout time.Duration
 }
 
-type Directories struct {
-	Lab       string
-	LabCA     string
-	LabCARoot string
-	LabGraph  string
-}
-
-=======
-	// Reg is a registry of node kinds
-	Reg     *nodes.NodeRegistry
-	timeout time.Duration
-}
-
->>>>>>> 43eaa45b
 type ClabOption func(c *CLab) error
 
 func WithTimeout(dur time.Duration) ClabOption {
@@ -162,10 +146,9 @@
 	}
 
 	// init the Certificate Authority
-	if c.Dir != nil && c.Dir.LabCA != "" {
-		c.certStorage = cert.NewLocalDiskCertStorage(c.Dir.LabCA)
-		c.rootCA = cfssl_ca.NewCertificatAuthorityCloudflair(c.certStorage, c.Config.Debug)
-	}
+
+	c.certStorage = cert.NewLocalDiskCertStorage(c.TopoPaths)
+	c.rootCA = cfssl_ca.NewCertificatAuthorityCloudflair(c.certStorage, c.Config.Debug)
 
 	return c, err
 }
@@ -360,12 +343,7 @@
 				}
 
 				// PreDeploy
-<<<<<<< HEAD
 				err = node.PreDeploy(ctx, nodecert)
-=======
-				err := node.PreDeploy(ctx, c.Config.Name,
-					c.TopoPaths.CABaseDir(), c.TopoPaths.CARootCertDir())
->>>>>>> 43eaa45b
 				if err != nil {
 					log.Errorf("failed pre-deploy phase for node %q: %v", node.Config().ShortName, err)
 					continue
