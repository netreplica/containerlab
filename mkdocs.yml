site_name: containerlab
nav:
  - Home: index.md
  - Installation: install.md
  - Quick start: quickstart.md
  - User manual:
      - Topology definition: manual/topo-def-file.md
      - Nodes: manual/nodes.md
      - Kinds: manual/kinds.md
      - Configuration artifacts: manual/conf-artifacts.md
<<<<<<< HEAD
  - Command reference:
      - deploy: cmd/deploy.md
      - destroy: cmd/destroy.md
      - inspect: cmd/inspect.md
      - save: cmd/save.md
      - generate: cmd/generate.md
=======
      - Command reference:
          - deploy: cmd/deploy.md
          - destroy: cmd/destroy.md
          - inspect: cmd/inspect.md
          - save: cmd/save.md
          - generate: cmd/generate.md
          - graph: cmd/graph.md
>>>>>>> fe99a4a0
  - Lab examples:
      - About: lab-examples/lab-examples.md
      - Single SR Linux node: lab-examples/single-srl.md
      - Two SR Linux nodes: lab-examples/two-srls.md
      - 3-nodes CLOS: lab-examples/min-clos.md
      - 5-stage CLOS: lab-examples/min-5clos.md
      - Nokia SR Linux and Arista cEOS: lab-examples/srl-ceos.md
      - External bridge capability: lab-examples/ext-bridge.md
      - WAN topology: lab-examples/wan.md

site_author: Roman Dodin
site_description: >-
  Containerlab deploys docker based meshed lab topologies
# Repository
repo_name: srl-wim/container-lab
repo_url: https://github.com/srl-wim/container-lab
edit_uri: ""
theme:
  name: material

  # 404 page
  static_templates:
    - 404.html

  # Don't include MkDocs' JavaScript
  include_search_page: false
  search_index_only: true

  language: en
  palette:
    scheme: preference
    primary: white
    accent: cyan
  font:
    text: Manrope
    code: Fira Mono
  icon:
    logo: fontawesome/solid/flask
  favicon: images/flask.svg

# Plugins
plugins:
  - search
  - minify:
      minify_html: true

# Customization
extra:
  social:
    - icon: fontawesome/brands/github
      link: https://github.com/hellt

# Extensions
markdown_extensions:
  - markdown.extensions.admonition
  - markdown.extensions.attr_list
  - markdown.extensions.codehilite:
      guess_lang: false
  - markdown.extensions.def_list
  - markdown.extensions.footnotes
  - markdown.extensions.meta
  - markdown.extensions.toc:
      permalink: "#"
  - pymdownx.arithmatex
  - pymdownx.betterem:
      smart_enable: all
  - pymdownx.caret
  - pymdownx.critic
  - pymdownx.details
  - pymdownx.emoji:
      emoji_index: !!python/name:materialx.emoji.twemoji
      emoji_generator: !!python/name:materialx.emoji.to_svg
  - pymdownx.highlight:
      linenums_style: pymdownx-inline
  - pymdownx.inlinehilite
  - pymdownx.keys
  - pymdownx.magiclink:
      repo_url_shorthand: true
      user: squidfunk
      repo: mkdocs-material
  - pymdownx.mark
  - pymdownx.smartsymbols
  - pymdownx.snippets:
      check_paths: true
  - pymdownx.superfences
  - pymdownx.tabbed
  - pymdownx.tasklist:
      custom_checkbox: true
  - pymdownx.tilde<|MERGE_RESOLUTION|>--- conflicted
+++ resolved
@@ -8,22 +8,13 @@
       - Nodes: manual/nodes.md
       - Kinds: manual/kinds.md
       - Configuration artifacts: manual/conf-artifacts.md
-<<<<<<< HEAD
   - Command reference:
       - deploy: cmd/deploy.md
       - destroy: cmd/destroy.md
       - inspect: cmd/inspect.md
       - save: cmd/save.md
       - generate: cmd/generate.md
-=======
-      - Command reference:
-          - deploy: cmd/deploy.md
-          - destroy: cmd/destroy.md
-          - inspect: cmd/inspect.md
-          - save: cmd/save.md
-          - generate: cmd/generate.md
-          - graph: cmd/graph.md
->>>>>>> fe99a4a0
+      - graph: cmd/graph.md
   - Lab examples:
       - About: lab-examples/lab-examples.md
       - Single SR Linux node: lab-examples/single-srl.md
