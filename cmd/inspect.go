package cmd

import (
	"context"
	"encoding/json"
	"fmt"
	"os"
	"strings"

	"github.com/docker/docker/api/types"
	"github.com/olekukonko/tablewriter"
	log "github.com/sirupsen/logrus"
	"github.com/spf13/cobra"
	"github.com/srl-wim/container-lab/clab"
)

var format string
var details bool

type containerDetails struct {
	Name        string `json:"name,omitempty"`
	Image       string `json:"image,omitempty"`
	Kind        string `json:"kind,omitempty"`
	Group       string `json:"group,omitempty"`
	State       string `json:"state,omitempty"`
	IPv4Address string `json:"ipv4_address,omitempty"`
	IPv6Address string `json:"ipv6_address,omitempty"`
}
type BridgeDetails struct{}

// inspectCmd represents the inspect command
var inspectCmd = &cobra.Command{
	Use:   "inspect",
	Short: "inspect lab details",

	Run: func(cmd *cobra.Command, args []string) {
		if prefix == "" && topo == "" {
			fmt.Println("provide either a lab prefix (--prefix) or a topology file path (--topo)")
			return
		}
		c := clab.NewContainerLab(debug)
		err := c.Init(timeout)
		if err != nil {
			log.Fatal(err)
		}
		if prefix == "" {
			if err = c.GetTopology(&topo); err != nil {
				log.Fatal(err)
			}
			prefix = c.Conf.Prefix
		}
		ctx, cancel := context.WithCancel(context.Background())
		defer cancel()
		labels = append(labels, "containerlab=lab-"+prefix)
		containers, err := c.ListContainers(ctx, labels)
		if err != nil {
			log.Fatalf("could not list containers: %v", err)
		}
		if len(containers) == 0 {
			log.Println("no containers found")
			return
		}
		if details {
			b, err := json.MarshalIndent(containers, "", "  ")
			if err != nil {
				log.Fatalf("failed to marshal containers struct: %v", err)
			}
			fmt.Println(string(b))
			return
		}
<<<<<<< HEAD
		printContainerInspect(containers, c.Conf.DockerInfo.Bridge, format)
=======
		contDetails := make([]containerDetails, 0, len(containers))
		for _, cont := range containers {
			cdet := containerDetails{
				Image: cont.Image,
				State: cont.State,
			}
			if len(cont.Names) > 0 {
				// we remove a "/" prefix from the container name returned by docker inspect cmd
				cdet.Name = strings.TrimLeft(cont.Names[0], "/")
			}
			if kind, ok := cont.Labels["kind"]; ok {
				cdet.Kind = kind
			}
			if group, ok := cont.Labels["group"]; ok {
				cdet.Group = group
			}
			if cont.NetworkSettings != nil {
				if c.Conf.DockerInfo.Bridge != "" {
					if br, ok := cont.NetworkSettings.Networks[c.Conf.DockerInfo.Bridge]; ok {
						cdet.IPv4Address = fmt.Sprintf("%s/%d", br.IPAddress, br.IPPrefixLen)
						cdet.IPv6Address = fmt.Sprintf("%s/%d", br.GlobalIPv6Address, br.GlobalIPv6PrefixLen)
					}
				}
				if cdet.IPv4Address == "" && cdet.IPv6Address == "" {
					for _, br := range cont.NetworkSettings.Networks {
						cdet.IPv4Address = fmt.Sprintf("%s/%d", br.IPAddress, br.IPPrefixLen)
						cdet.IPv6Address = fmt.Sprintf("%s/%d", br.GlobalIPv6Address, br.GlobalIPv6PrefixLen)
						break
					}
				}
			}
			contDetails = append(contDetails, cdet)
		}
		if format == "json" {
			b, err := json.MarshalIndent(contDetails, "", "  ")
			if err != nil {
				log.Fatalf("failed to marshal container details: %v", err)
			}
			fmt.Println(string(b))
			return
		}
		tabData := toTableData(contDetails)
		table := tablewriter.NewWriter(os.Stdout)
		table.SetHeader([]string{
			"Name",
			"Image",
			"Kind",
			"Group",
			"State",
			"IPv4 Address",
			"IPv6 Address",
		})
		table.SetAutoFormatHeaders(false)
		table.SetAutoWrapText(false)
		table.AppendBulk(tabData)
		table.Render()
>>>>>>> b31eafa3
	},
}

func init() {
	rootCmd.AddCommand(inspectCmd)

	inspectCmd.Flags().BoolVarP(&details, "details", "", false, "print all details of lab containers")
	inspectCmd.Flags().StringVarP(&format, "format", "f", "", "lab name prefix")
}

func toTableData(det []containerDetails) [][]string {
	tabData := make([][]string, 0, len(det))
	for _, d := range det {
		tabData = append(tabData, []string{d.Name, d.Image, d.Kind, d.Group, d.State, d.IPv4Address, d.IPv6Address})
	}
	return tabData
}

func printContainerInspect(containers []types.Container, bridgeName string, format string) {
	contDetails := make([]containerDetails, 0, len(containers))
	for _, cont := range containers {
		cdet := containerDetails{
			Image: cont.Image,
			State: cont.State,
		}
		if len(cont.Names) > 0 {
			cdet.Name = strings.TrimLeft(cont.Names[0], "/")
		}
		if kind, ok := cont.Labels["kind"]; ok {
			cdet.Kind = kind
		}
		if group, ok := cont.Labels["group"]; ok {
			cdet.Group = group
		}
		if cont.NetworkSettings != nil {
			if bridgeName != "" {
				if br, ok := cont.NetworkSettings.Networks[bridgeName]; ok {
					cdet.IPv4Address = fmt.Sprintf("%s/%d", br.IPAddress, br.IPPrefixLen)
					cdet.IPv6Address = fmt.Sprintf("%s/%d", br.GlobalIPv6Address, br.GlobalIPv6PrefixLen)
				}
			}
			if cdet.IPv4Address == "" && cdet.IPv6Address == "" {
				for _, br := range cont.NetworkSettings.Networks {
					cdet.IPv4Address = fmt.Sprintf("%s/%d", br.IPAddress, br.IPPrefixLen)
					cdet.IPv6Address = fmt.Sprintf("%s/%d", br.GlobalIPv6Address, br.GlobalIPv6PrefixLen)
					break
				}
			}
		}
		contDetails = append(contDetails, cdet)
	}
	if format == "json" {
		b, err := json.MarshalIndent(contDetails, "", "  ")
		if err != nil {
			log.Fatalf("failed to marshal container details: %v", err)
		}
		fmt.Println(string(b))
		return
	}
	tabData := toTableData(contDetails)
	table := tablewriter.NewWriter(os.Stdout)
	table.SetHeader([]string{
		"Name",
		"Image",
		"Kind",
		"Group",
		"State",
		"IPv4 Address",
		"IPv6 Address",
	})
	table.SetAutoFormatHeaders(false)
	table.SetAutoWrapText(false)
	table.AppendBulk(tabData)
	table.Render()
}<|MERGE_RESOLUTION|>--- conflicted
+++ resolved
@@ -68,66 +68,7 @@
 			fmt.Println(string(b))
 			return
 		}
-<<<<<<< HEAD
 		printContainerInspect(containers, c.Conf.DockerInfo.Bridge, format)
-=======
-		contDetails := make([]containerDetails, 0, len(containers))
-		for _, cont := range containers {
-			cdet := containerDetails{
-				Image: cont.Image,
-				State: cont.State,
-			}
-			if len(cont.Names) > 0 {
-				// we remove a "/" prefix from the container name returned by docker inspect cmd
-				cdet.Name = strings.TrimLeft(cont.Names[0], "/")
-			}
-			if kind, ok := cont.Labels["kind"]; ok {
-				cdet.Kind = kind
-			}
-			if group, ok := cont.Labels["group"]; ok {
-				cdet.Group = group
-			}
-			if cont.NetworkSettings != nil {
-				if c.Conf.DockerInfo.Bridge != "" {
-					if br, ok := cont.NetworkSettings.Networks[c.Conf.DockerInfo.Bridge]; ok {
-						cdet.IPv4Address = fmt.Sprintf("%s/%d", br.IPAddress, br.IPPrefixLen)
-						cdet.IPv6Address = fmt.Sprintf("%s/%d", br.GlobalIPv6Address, br.GlobalIPv6PrefixLen)
-					}
-				}
-				if cdet.IPv4Address == "" && cdet.IPv6Address == "" {
-					for _, br := range cont.NetworkSettings.Networks {
-						cdet.IPv4Address = fmt.Sprintf("%s/%d", br.IPAddress, br.IPPrefixLen)
-						cdet.IPv6Address = fmt.Sprintf("%s/%d", br.GlobalIPv6Address, br.GlobalIPv6PrefixLen)
-						break
-					}
-				}
-			}
-			contDetails = append(contDetails, cdet)
-		}
-		if format == "json" {
-			b, err := json.MarshalIndent(contDetails, "", "  ")
-			if err != nil {
-				log.Fatalf("failed to marshal container details: %v", err)
-			}
-			fmt.Println(string(b))
-			return
-		}
-		tabData := toTableData(contDetails)
-		table := tablewriter.NewWriter(os.Stdout)
-		table.SetHeader([]string{
-			"Name",
-			"Image",
-			"Kind",
-			"Group",
-			"State",
-			"IPv4 Address",
-			"IPv6 Address",
-		})
-		table.SetAutoFormatHeaders(false)
-		table.SetAutoWrapText(false)
-		table.AppendBulk(tabData)
-		table.Render()
->>>>>>> b31eafa3
 	},
 }
 
