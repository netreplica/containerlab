// Copyright 2020 Nokia
// Licensed under the BSD 3-Clause License.
// SPDX-License-Identifier: BSD-3-Clause

package docker

import (
	"bytes"
	"context"
	"fmt"
	"io"
	"io/ioutil"
	"path"
	"strconv"
	"strings"
	"time"

	dockerTypes "github.com/docker/docker/api/types"
	"github.com/docker/docker/api/types/container"
	"github.com/docker/docker/api/types/filters"
	"github.com/docker/docker/api/types/network"
	dockerC "github.com/docker/docker/client"
	"github.com/docker/docker/pkg/stdcopy"
	"github.com/google/shlex"
	log "github.com/sirupsen/logrus"
	"github.com/srl-labs/containerlab/runtime"
	"github.com/srl-labs/containerlab/types"
	"github.com/srl-labs/containerlab/utils"
)

const (
	dockerRuntimeName = "docker"
	sysctlBase        = "/proc/sys"
	defaultTimeout    = 30 * time.Second
)

func init() {
	runtime.Register(dockerRuntimeName, func() runtime.ContainerRuntime {
		return &DockerRuntime{
			Mgmt: new(types.MgmtNet),
		}
	})
}

type DockerRuntime struct {
	Client           *dockerC.Client
	timeout          time.Duration
	Mgmt             *types.MgmtNet
	debug            bool
	gracefulShutdown bool
	keepMgmtNet      bool
}

func (c *DockerRuntime) Init(opts ...runtime.RuntimeOption) error {
	var err error
<<<<<<< HEAD
	log.Info("Runtime: Docker")
	c.keepMgmtNet = false
=======
	log.Debug("Runtime: Docker")
>>>>>>> f92faddb
	c.Client, err = dockerC.NewClientWithOpts(dockerC.FromEnv, dockerC.WithAPIVersionNegotiation())
	if err != nil {
		return err
	}
	for _, o := range opts {
		o(c)
	}
	return nil
}

func (c *DockerRuntime) WithKeepMgmtNet() {
	c.keepMgmtNet = true
}

func (c *DockerRuntime) WithConfig(cfg *runtime.RuntimeConfig) {
	c.timeout = cfg.Timeout
	c.debug = cfg.Debug
	c.gracefulShutdown = cfg.GracefulShutdown
	if c.timeout <= 0 {
		c.timeout = defaultTimeout
	}
}

func (c *DockerRuntime) WithMgmtNet(n *types.MgmtNet) {
	c.Mgmt = n
}

// CreateDockerNet creates a docker network or reusing if it exists
func (c *DockerRuntime) CreateNet(ctx context.Context) (err error) {
	nctx, cancel := context.WithTimeout(ctx, c.timeout)
	defer cancel()

	// linux bridge name that is used by docker network
	var bridgeName string

	log.Debugf("Checking if docker network '%s' exists", c.Mgmt.Network)
	netResource, err := c.Client.NetworkInspect(nctx, c.Mgmt.Network, dockerTypes.NetworkInspectOptions{})
	switch {
	case dockerC.IsErrNotFound(err):
		log.Debugf("Network '%s' does not exist", c.Mgmt.Network)
		log.Infof("Creating docker network: Name='%s', IPv4Subnet='%s', IPv6Subnet='%s', MTU='%s'",
			c.Mgmt.Network, c.Mgmt.IPv4Subnet, c.Mgmt.IPv6Subnet, c.Mgmt.MTU)

		enableIPv6 := false
		var ipamConfig []network.IPAMConfig
		if c.Mgmt.IPv4Subnet != "" {
			ipamConfig = append(ipamConfig, network.IPAMConfig{
				Subnet: c.Mgmt.IPv4Subnet,
			})
		}
		if c.Mgmt.IPv6Subnet != "" {
			ipamConfig = append(ipamConfig, network.IPAMConfig{
				Subnet: c.Mgmt.IPv6Subnet,
			})
			enableIPv6 = true
		}

		ipam := &network.IPAM{
			Driver: "default",
			Config: ipamConfig,
		}

		networkOptions := dockerTypes.NetworkCreate{
			CheckDuplicate: true,
			Driver:         "bridge",
			EnableIPv6:     enableIPv6,
			IPAM:           ipam,
			Internal:       false,
			Attachable:     false,
			Labels: map[string]string{
				"containerlab": "",
			},
			Options: map[string]string{
				"com.docker.network.driver.mtu": c.Mgmt.MTU,
			},
		}

		netCreateResponse, err := c.Client.NetworkCreate(nctx, c.Mgmt.Network, networkOptions)
		if err != nil {
			return err
		}

		if len(netCreateResponse.ID) < 12 {
			return fmt.Errorf("could not get bridge ID")
		}
		bridgeName = "br-" + netCreateResponse.ID[:12]

	case err == nil:
		log.Debugf("network '%s' was found. Reusing it...", c.Mgmt.Network)
		if len(netResource.ID) < 12 {
			return fmt.Errorf("could not get bridge ID")
		}
		switch c.Mgmt.Network {
		case "bridge":
			bridgeName = "docker0"
		default:
			bridgeName = "br-" + netResource.ID[:12]
		}

	default:
		return err
	}
	c.Mgmt.Bridge = bridgeName

	log.Debugf("Docker network '%s', bridge name '%s'", c.Mgmt.Network, bridgeName)

	log.Debug("Disable RPF check on the docker host")
	err = setSysctl("net/ipv4/conf/all/rp_filter", 0)
	if err != nil {
		return fmt.Errorf("failed to disable RP filter on docker host for the 'all' scope: %v", err)
	}
	err = setSysctl("net/ipv4/conf/default/rp_filter", 0)
	if err != nil {
		return fmt.Errorf("failed to disable RP filter on docker host for the 'default' scope: %v", err)
	}

	log.Debugf("Enable LLDP on the linux bridge %s", bridgeName)
	file := "/sys/class/net/" + bridgeName + "/bridge/group_fwd_mask"

	err = ioutil.WriteFile(file, []byte(strconv.Itoa(16384)), 0640)
	if err != nil {
		log.Warnf("failed to enable LLDP on docker bridge: %v", err)
	}

	log.Debugf("Disabling TX checksum offloading for the %s bridge interface...", bridgeName)
	err = utils.EthtoolTXOff(bridgeName)
	if err != nil {
		log.Warnf("failed to disable TX checksum offloading for the %s bridge interface: %v", bridgeName, err)
	}
	return nil
}

// DeleteNet deletes a docker bridge
func (c *DockerRuntime) DeleteNet(ctx context.Context) (err error) {
	network := c.Mgmt.Network
	if network == "bridge" || c.keepMgmtNet {
		log.Infof("Skipping potential deletion of docker default bridge '%s'", network)
		return nil
	}
	nctx, cancel := context.WithTimeout(ctx, c.timeout)
	defer cancel()

	nres, err := c.Client.NetworkInspect(ctx, network, dockerTypes.NetworkInspectOptions{})
	if err != nil {
		return err
	}
	numEndpoints := len(nres.Containers)
	if numEndpoints > 0 {
		if c.debug {
			log.Debugf("network '%s' has %d active endpoints, deletion skipped", network, numEndpoints)
			for _, endp := range nres.Containers {
				log.Debugf("'%s' is connected to %s", endp.Name, network)
			}
		}
		return nil
	}
	err = c.Client.NetworkRemove(nctx, network)
	if err != nil {
		return err
	}
	return nil
}

// CreateContainer creates a docker container
func (c *DockerRuntime) CreateContainer(ctx context.Context, node *types.Node) (err error) {
	log.Infof("Creating container: %s", node.ShortName)

	nctx, cancel := context.WithTimeout(ctx, c.timeout)
	defer cancel()

	cmd, err := shlex.Split(node.Cmd)
	if err != nil {
		return err
	}

	containerConfig := &container.Config{
		Image:        node.Image,
		Cmd:          cmd,
		Env:          utils.ConvertEnvs(node.Env),
		AttachStdout: true,
		AttachStderr: true,
		Hostname:     node.ShortName,
		Tty:          true,
		User:         node.User,
		Labels:       node.Labels,
		ExposedPorts: node.PortSet,
		MacAddress:   node.MacAddress,
	}
	containerHostConfig := &container.HostConfig{
		Binds:        node.Binds,
		PortBindings: node.PortBindings,
		Sysctls:      node.Sysctls,
		Privileged:   true,
		NetworkMode:  container.NetworkMode(c.Mgmt.Network),
	}

	containerNetworkingConfig := &network.NetworkingConfig{}

	switch node.NetworkMode {
	case "host":
		containerHostConfig.NetworkMode = container.NetworkMode("host")
	default:
		containerHostConfig.NetworkMode = container.NetworkMode(c.Mgmt.Network)

		containerNetworkingConfig.EndpointsConfig = map[string]*network.EndpointSettings{
			c.Mgmt.Network: {
				IPAMConfig: &network.EndpointIPAMConfig{
					IPv4Address: node.MgmtIPv4Address,
					IPv6Address: node.MgmtIPv6Address,
				},
			},
		}
	}

	cont, err := c.Client.ContainerCreate(
		nctx,
		containerConfig,
		containerHostConfig,
		containerNetworkingConfig,
		nil,
		node.LongName,
	)
	if err != nil {
		return err
	}
	log.Debugf("Container '%s' create response: %v", node.ShortName, cont)
	log.Debugf("Start container: %s", node.LongName)

	err = c.StartContainer(ctx, cont.ID)
	if err != nil {
		return err
	}
	log.Debugf("Container started: %s", node.LongName)

	node.NSPath, err = c.GetNSPath(ctx, cont.ID)
	if err != nil {
		return err
	}
	return utils.LinkContainerNS(node.NSPath, node.LongName)

}

// GetNSPath inspects a container by its name/id and returns an netns path using the pid of a container
func (c *DockerRuntime) GetNSPath(ctx context.Context, containerId string) (string, error) {
	nctx, cancelFn := context.WithTimeout(ctx, c.timeout)
	defer cancelFn()
	cJSON, err := c.Client.ContainerInspect(nctx, containerId)
	if err != nil {
		return "", err
	}
	return "/proc/" + strconv.Itoa(cJSON.State.Pid) + "/ns/net", nil
}

func (c *DockerRuntime) PullImageIfRequired(ctx context.Context, imageName string) error {
	filter := filters.NewArgs()
	filter.Add("reference", imageName)

	ilo := dockerTypes.ImageListOptions{
		All:     false,
		Filters: filter,
	}

	log.Debugf("Looking up %s Docker image", imageName)

	images, err := c.Client.ImageList(ctx, ilo)
	if err != nil {
		return err
	}

	// If Image doesn't exist, we need to pull it
	if len(images) > 0 {
		log.Debugf("Image %s present, skip pulling", imageName)
		return nil
	}

	canonicalImageName := utils.GetCanonicalImageName(imageName)
	log.Infof("Pulling %s Docker image", canonicalImageName)
	reader, err := c.Client.ImagePull(ctx, canonicalImageName, dockerTypes.ImagePullOptions{})
	if err != nil {
		return err
	}
	defer reader.Close()
	// must read from reader, otherwise image is not properly pulled
	_, _ = io.Copy(ioutil.Discard, reader)
	log.Infof("Done pulling %s", canonicalImageName)

	return nil
}

// StartContainer starts a docker container
func (c *DockerRuntime) StartContainer(ctx context.Context, id string) error {
	nctx, cancel := context.WithTimeout(ctx, c.timeout)
	defer cancel()
	return c.Client.ContainerStart(nctx,
		id,
		dockerTypes.ContainerStartOptions{
			CheckpointID:  "",
			CheckpointDir: "",
		},
	)
}

// ListContainers lists all containers with labels []string
func (c *DockerRuntime) ListContainers(ctx context.Context, gfilters []*types.GenericFilter) ([]types.GenericContainer, error) {
	ctx, cancel := context.WithTimeout(ctx, c.timeout)
	defer cancel()
	filter := c.buildFilterString(gfilters)
	ctrs, err := c.Client.ContainerList(ctx, dockerTypes.ContainerListOptions{
		All:     true,
		Filters: filter,
	})
	if err != nil {
		return nil, err
	}
	var nr []dockerTypes.NetworkResource
	if c.Mgmt.Network == "" {
		nctx, cancel := context.WithTimeout(ctx, c.timeout)
		defer cancel()
		// fetch containerlab created networks
		f := filters.NewArgs()
		f.Add("label", "containerlab")
		nr, err = c.Client.NetworkList(nctx, dockerTypes.NetworkListOptions{
			Filters: f,
		})

		if err != nil {
			return nil, err
		}

		// fetch default bridge network
		f = filters.NewArgs()
		f.Add("name", "bridge")
		bridgenet, err := c.Client.NetworkList(nctx, dockerTypes.NetworkListOptions{
			Filters: f,
		})

		if err != nil {
			return nil, err
		}

		nr = append(nr, bridgenet...)
	}
	return c.produceGenericContainerList(ctrs, nr)
}

func (c *DockerRuntime) buildFilterString(gfilters []*types.GenericFilter) filters.Args {
	filter := filters.NewArgs()
	for _, filterentry := range gfilters {
		filterstring := filterentry.Field
		if filterentry.Operator != "exists" {
			filterstring = filterstring + filterentry.Operator + filterentry.Match
		}
		log.Debug("Filterstring: " + filterstring)
		filter.Add(filterentry.FilterType, filterstring)
	}
	return filter
}

// Transform docker-specific to generic container format
func (c *DockerRuntime) produceGenericContainerList(inputContainers []dockerTypes.Container, inputNetworkRessources []dockerTypes.NetworkResource) ([]types.GenericContainer, error) {
	var result []types.GenericContainer

	for _, i := range inputContainers {
		ctr := types.GenericContainer{
			Names:   i.Names,
			ID:      i.ID,
			ShortID: i.ID[:12],
			Image:   i.Image,
			State:   i.State,
			Status:  i.Status,
			Labels:  i.Labels,
			NetworkSettings: &types.GenericMgmtIPs{
				Set: false,
			},
		}
		bridgeName := c.Mgmt.Network
		// if bridgeName is "", try to find a network created by clab that the container is connected to
		if bridgeName == "" && inputNetworkRessources != nil {
			for _, nr := range inputNetworkRessources {
				if _, ok := i.NetworkSettings.Networks[nr.Name]; ok {
					bridgeName = nr.Name
					break
				}
			}
		}
		if ifcfg, ok := i.NetworkSettings.Networks[bridgeName]; ok {
			ctr.NetworkSettings.IPv4addr = ifcfg.IPAddress
			ctr.NetworkSettings.IPv4pLen = ifcfg.IPPrefixLen
			ctr.NetworkSettings.IPv6addr = ifcfg.GlobalIPv6Address
			ctr.NetworkSettings.IPv6pLen = ifcfg.GlobalIPv6PrefixLen
			ctr.NetworkSettings.Set = true
		}
		result = append(result, ctr)
	}

	return result, nil
}

// Exec executes cmd on container identified with id and returns stdout, stderr bytes and an error
func (c *DockerRuntime) Exec(ctx context.Context, id string, cmd []string) ([]byte, []byte, error) {
	cont, err := c.Client.ContainerInspect(ctx, id)
	if err != nil {
		return nil, nil, err
	}
	execID, err := c.Client.ContainerExecCreate(ctx, id, dockerTypes.ExecConfig{
		User:         "root",
		AttachStderr: true,
		AttachStdout: true,
		Cmd:          cmd,
	})
	if err != nil {
		log.Errorf("failed to create exec in container %s: %v", cont.Name, err)
		return nil, nil, err
	}
	log.Debugf("%s exec created %v", cont.Name, id)

	rsp, err := c.Client.ContainerExecAttach(ctx, execID.ID, dockerTypes.ExecStartCheck{})
	if err != nil {
		log.Errorf("failed exec in container %s: %v", cont.Name, err)
		return nil, nil, err
	}
	defer rsp.Close()
	log.Debugf("%s exec attached %v", cont.Name, id)

	var outBuf, errBuf bytes.Buffer
	outputDone := make(chan error)

	go func() {
		_, err = stdcopy.StdCopy(&outBuf, &errBuf, rsp.Reader)
		outputDone <- err
	}()

	select {
	case err := <-outputDone:
		if err != nil {
			return outBuf.Bytes(), errBuf.Bytes(), err
		}
	case <-ctx.Done():
		return nil, nil, ctx.Err()
	}
	return outBuf.Bytes(), errBuf.Bytes(), nil
}

// ExecNotWait executes cmd on container identified with id but doesn't wait for output nor attaches stodout/err
func (c *DockerRuntime) ExecNotWait(ctx context.Context, id string, cmd []string) error {
	execConfig := dockerTypes.ExecConfig{Tty: false, AttachStdout: false, AttachStderr: false, Cmd: cmd}
	respID, err := c.Client.ContainerExecCreate(context.Background(), id, execConfig)
	if err != nil {
		return err
	}

	execStartCheck := dockerTypes.ExecStartCheck{}
	_, err = c.Client.ContainerExecAttach(context.Background(), respID.ID, execStartCheck)
	if err != nil {
		return err
	}
	return nil
}

// DeleteContainer tries to stop a container then remove it
func (c *DockerRuntime) DeleteContainer(ctx context.Context, container *types.GenericContainer) error {
	var err error
	force := !c.gracefulShutdown
	if c.gracefulShutdown {
		log.Infof("Stopping container: %s", container.Names[0])
		err = c.Client.ContainerStop(ctx, container.ID, &c.timeout)
		if err != nil {
			log.Errorf("could not stop container '%s': %v", container.Names[0], err)
			force = true
		}
	}
	log.Debugf("Removing container: %s", strings.TrimLeft(container.Names[0], "/"))
	err = c.Client.ContainerRemove(ctx, container.ID, dockerTypes.ContainerRemoveOptions{Force: force})
	if err != nil {
		return err
	}
	log.Infof("Removed container: %s", strings.TrimLeft(container.Names[0], "/"))
	return nil
}

// setSysctl writes sysctl data by writing to a specific file
func setSysctl(sysctl string, newVal int) error {
	return ioutil.WriteFile(path.Join(sysctlBase, sysctl), []byte(strconv.Itoa(newVal)), 0640)
}

func (c *DockerRuntime) ContainerInspect(ctx context.Context, id string) (*types.GenericContainer, error) {
	ctr, err := c.Client.ContainerInspect(ctx, id)
	if err != nil {
		return nil, err
	}
	return &types.GenericContainer{
		Pid: ctr.State.Pid,
	}, nil
}

func (c *DockerRuntime) StopContainer(ctx context.Context, name string, dur *time.Duration) error {
	c.Client.ContainerKill(ctx, name, "kill")
	return nil
}<|MERGE_RESOLUTION|>--- conflicted
+++ resolved
@@ -53,12 +53,8 @@
 
 func (c *DockerRuntime) Init(opts ...runtime.RuntimeOption) error {
 	var err error
-<<<<<<< HEAD
-	log.Info("Runtime: Docker")
+	log.Debug("Runtime: Docker")
 	c.keepMgmtNet = false
-=======
-	log.Debug("Runtime: Docker")
->>>>>>> f92faddb
 	c.Client, err = dockerC.NewClientWithOpts(dockerC.FromEnv, dockerC.WithAPIVersionNegotiation())
 	if err != nil {
 		return err
