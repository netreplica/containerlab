// Copyright 2020 Nokia
// Licensed under the BSD 3-Clause License.
// SPDX-License-Identifier: BSD-3-Clause

package types

import (
	"bytes"
	"fmt"
	"os"
	"path/filepath"
	"strings"
	"text/template"

	"github.com/containernetworking/plugins/pkg/ns"
	"github.com/docker/go-connections/nat"
	log "github.com/sirupsen/logrus"
	"github.com/srl-labs/containerlab/utils"
)

// Link is a struct that contains the information of a link between 2 containers
type Link struct {
	A      *Endpoint
	B      *Endpoint
	MTU    int
	Labels map[string]string
	Vars   map[string]interface{}
}

func (link *Link) String() string {
	return fmt.Sprintf("link [%s:%s, %s:%s]", link.A.Node.ShortName,
		link.A.EndpointName, link.B.Node.ShortName, link.B.EndpointName)
}

// Endpoint is a struct that contains information of a link endpoint
type Endpoint struct {
	Node *NodeConfig
	// e1-x, eth, etc
	EndpointName string
	// mac address
	MAC string
}

// MgmtNet struct defines the management network options
type MgmtNet struct {
	Network        string `yaml:"network,omitempty" json:"network,omitempty"` // container runtime network name
	Bridge         string `yaml:"bridge,omitempty" json:"bridge,omitempty"`   // linux bridge backing the runtime network
	IPv4Subnet     string `yaml:"ipv4_subnet,omitempty" json:"ipv4-subnet,omitempty"`
	IPv4Gw         string `yaml:"ipv4-gw,omitempty" json:"ipv4-gw,omitempty"`
	IPv6Subnet     string `yaml:"ipv6_subnet,omitempty" json:"ipv6-subnet,omitempty"`
	IPv6Gw         string `yaml:"ipv6-gw,omitempty" json:"ipv6-gw,omitempty"`
	MTU            string `yaml:"mtu,omitempty" json:"mtu,omitempty"`
	ExternalAccess *bool  `yaml:"external-access,omitempty" json:"external-access,omitempty"`
}

// NodeConfig is a struct that contains the information of a container element
type NodeConfig struct {
<<<<<<< HEAD
	ShortName            string // name of the Node inside topology YAML
	LongName             string // containerlab-prefixed unique container name
	Fqdn                 string
	LabDir               string // LabDir is a directory related to the node, it contains config items and/or other persistent state
	Index                int
	Group                string
	Kind                 string
	StartupConfig        string // path to config template file that is used for startup config generation
	StartupDelay         uint   // optional delay (in seconds) to wait before creating this node
	EnforceStartupConfig bool   // when set to true will enforce the use of startup-config, even when config is present in the lab directory
	ResStartupConfig     string // path to config file that is actually mounted to the container and is a result of templation
	Config               *ConfigDispatcher
	ResConfig            string // path to config file that is actually mounted to the container and is a result of templation
	NodeType             string
	Position             string
	License              string
	Image                string
	Sysctls              map[string]string
	User                 string
	Entrypoint           string
	Cmd                  string
	Exec                 []string
	Env                  map[string]string
	Binds                []string    // Bind mounts strings (src:dest:options)
	PortBindings         nat.PortMap // PortBindings define the bindings between the container ports and host ports
	PortSet              nat.PortSet // PortSet define the ports that should be exposed on a container
	// container networking mode. if set to `host` the host networking will be used for this node, else bridged network
	NetworkMode          string
	MgmtNet              string // name of the docker network this node is connected to with its first interface
	MgmtIntf             string // can be used to be rendered by the default node template
	MgmtIPv4Address      string
	MgmtIPv4PrefixLength int
	MgmtIPv6Address      string
	MgmtIPv6PrefixLength int
	MacAddress           string
	ContainerID          string
	TLSCert              string
	TLSKey               string
	TLSAnchor            string
	NSPath               string   // network namespace path for this node
	Publish              []string // list of ports to publish with mysocketctl
	ExtraHosts           []string // Extra /etc/hosts entries for all nodes
	// container labels
	Labels map[string]string
	// Slice of pointers to local endpoints
	Endpoints []Endpoint
=======
	ShortName            string            `json:"shortname,omitempty"` // name of the Node inside topology YAML
	LongName             string            `json:"longname,omitempty"`  // containerlab-prefixed unique container name
	Fqdn                 string            `json:"fqdn,omitempty"`
	LabDir               string            `json:"labdir,omitempty"` // LabDir is a directory related to the node, it contains config items and/or other persistent state
	Index                int               `json:"index,omitempty"`
	Group                string            `json:"group,omitempty"`
	Kind                 string            `json:"kind,omitempty"`
	StartupConfig        string            `json:"startup-config,omitempty"`          // path to config template file that is used for startup config generation
	StartupDelay         uint              `json:"startup-delay,omitempty"`           // optional delay (in seconds) to wait before creating this node
	EnforceStartupConfig bool              `json:"enforce-startup-config,omitempty"`  // when set to true will enforce the use of startup-config, even when config is present in the lab directory
	ResStartupConfig     string            `json:"startup-config-abs-path,omitempty"` // path to config file that is actually mounted to the container and is a result of templation
	Config               *ConfigDispatcher `json:"config,omitempty"`
	ResConfig            string            `json:"config-abs-path,omitempty"` // path to config file that is actually mounted to the container and is a result of templation
	NodeType             string            `json:"type,omitempty"`
	Position             string            `json:"position,omitempty"`
	License              string            `json:"license,omitempty"`
	Image                string            `json:"image,omitempty"`
	Sysctls              map[string]string `json:"sysctls,omitempty"`
	User                 string            `json:"user,omitempty"`
	Entrypoint           string            `json:"entrypoint,omitempty"`
	Cmd                  string            `json:"cmd,omitempty"`
	Exec                 []string          `json:"exec,omitempty"`
	Env                  map[string]string `json:"env,omitempty"`
	Binds                []string          `json:"binds,omitempty"`        // Bind mounts strings (src:dest:options).
	PortBindings         nat.PortMap       `json:"portbindings,omitempty"` // PortBindings define the bindings between the container ports and host ports
	PortSet              nat.PortSet       `json:"portset,omitempty"`      // PortSet define the ports that should be exposed on a container
	NetworkMode          string            `json:"networkmode,omitempty"`  // container networking mode. if set to `host` the host networking will be used for this node, else bridged network
	MgmtNet              string            `json:"mgmt-net,omitempty"`     // name of the docker network this node is connected to with its first interface
	MgmtIntf             string            `json:"mgmt-intf,omitempty"`    // can be used to be rendered by the default node template
	MgmtIPv4Address      string            `json:"mgmt-ipv4-address,omitempty"`
	MgmtIPv4PrefixLength int               `json:"mgmt-ipv4-prefix-length,omitempty"`
	MgmtIPv6Address      string            `json:"mgmt-ipv6-address,omitempty"`
	MgmtIPv6PrefixLength int               `json:"mgmt-ipv6-prefix-length,omitempty"`
	MacAddress           string            `json:"mac-address,omitempty"`
	ContainerID          string            `json:"containerid,omitempty"`
	TLSCert              string            `json:"tls-cert,omitempty"`
	TLSKey               string            `json:"-"` // Do not marshal into JSON - highly sensitive data
	TLSAnchor            string            `json:"tls-anchor,omitempty"`
	NSPath               string            `json:"nspath,omitempty"`      // network namespace path for this node
	Publish              []string          `json:"publish,omitempty"`     // list of ports to publish with mysocketctl
	ExtraHosts           []string          `json:"extra-hosts,omitempty"` // Extra /etc/hosts entries for all nodes.
	Labels               map[string]string `json:"labels,omitempty"`      // container labels
	Endpoints            []Endpoint        `json:"-"`                     // Slice of pointers to local endpoints, DO NOT marshal into JSON as it creates a cyclical error
>>>>>>> 3c9558a4
	// Ignite sandbox and kernel imageNames
	Sandbox string `json:"sandbox,omitempty"`
	Kernel  string `json:"kernel,omitempty"`
	// Configured container runtime
	Runtime string `json:"runtime,omitempty"`
	// Resource requirements
<<<<<<< HEAD
	CPU          float64
	CPUSet       string
	Memory       string
	SSE3Required bool
=======
	CPU    float64 `json:"cpu,omitempty"`
	CPUSet string  `json:"cpuset,omitempty"`
	Memory string  `json:"memory,omitempty"`
>>>>>>> 3c9558a4

	DeploymentStatus string `json:"deployment-status,omitempty"` // status that is set by containerlab to indicate deployment stage

	// Extras
	Extras *Extras `json:"extras,omitempty"` // Extra node parameters
}

// GenerateConfig generates configuration for the nodes
// out of the template based on the node configuration and saves the result to dst
func (node *NodeConfig) GenerateConfig(dst, templ string) error {

	// If the config file is already present in the node dir
	// we do not regenerate the config unless EnforceStartupConfig is explicitly set to true and startup-config points to a file
	// this will persist the changes that users make to a running config when booted from some startup config
	if utils.FileExists(dst) && (node.StartupConfig == "" || !node.EnforceStartupConfig) {
		log.Infof("config file '%s' for node '%s' already exists and will not be generated/reset", dst, node.ShortName)
		return nil
	} else if node.EnforceStartupConfig {
		log.Infof("Startup config for '%s' node enforced: '%s'", node.ShortName, dst)
	}
	log.Debugf("generating config for node %s from file %s", node.ShortName, node.StartupConfig)
	tpl, err := template.New(filepath.Base(node.StartupConfig)).Parse(templ)
	if err != nil {
		return err
	}
	dstBytes := new(bytes.Buffer)
	err = tpl.Execute(dstBytes, node)
	if err != nil {
		return err
	}
	log.Debugf("node '%s' generated config: %s", node.ShortName, dstBytes.String())
	f, err := os.Create(dst)
	if err != nil {
		return err
	}
	defer f.Close()
	_, err = f.Write(dstBytes.Bytes())
	return err
}

func DisableTxOffload(n *NodeConfig) error {
	// skip this if node runs in host mode
	if strings.ToLower(n.NetworkMode) == "host" {
		return nil
	}
	// disable tx checksum offload for linux containers on eth0 interfaces
	nodeNS, err := ns.GetNS(n.NSPath)
	if err != nil {
		return err
	}
	err = nodeNS.Do(func(_ ns.NetNS) error {
		// disabling offload on eth0 interface
		err := utils.EthtoolTXOff("eth0")
		if err != nil {
			log.Infof("Failed to disable TX checksum offload for 'eth0' interface for Linux '%s' node: %v", n.ShortName, err)
		}
		return err
	})
	return err
}

// Data struct storing generic container data
type GenericContainer struct {
	Names           []string
	ID              string
	ShortID         string // trimmed ID for display purposes
	Image           string
	State           string
	Status          string
	Labels          map[string]string
	Pid             int
	NetworkSettings GenericMgmtIPs
}

func (ctr *GenericContainer) GetContainerIPv4() string {
	if ctr.NetworkSettings.IPv4addr == "" {
		return "N/A"
	}
	return fmt.Sprintf("%s/%d", ctr.NetworkSettings.IPv4addr, ctr.NetworkSettings.IPv4pLen)

}

func (ctr *GenericContainer) GetContainerIPv6() string {
	if ctr.NetworkSettings.IPv6addr == "" {
		return "N/A"
	}
	return fmt.Sprintf("%s/%d", ctr.NetworkSettings.IPv6addr, ctr.NetworkSettings.IPv6pLen)
}

type GenericMgmtIPs struct {
	IPv4addr string
	IPv4pLen int
	IPv6addr string
	IPv6pLen int
}

type GenericFilter struct {
	// defined by now "label"
	FilterType string
	// defines e.g. the label name for FilterType "label"
	Field string
	// = | != | exists
	Operator string
	// match value
	Match string
}

func FilterFromLabelStrings(labels []string) []*GenericFilter {
	gfl := []*GenericFilter{}
	var gf *GenericFilter
	for _, s := range labels {
		gf = &GenericFilter{
			FilterType: "label",
		}
		if strings.Contains(s, "=") {
			gf.Operator = "="
			subs := strings.Split(s, "=")
			gf.Field = strings.TrimSpace(subs[0])
			gf.Match = strings.TrimSpace(subs[1])
		} else {
			gf.Operator = "exists"
			gf.Field = strings.TrimSpace(s)
		}

		gfl = append(gfl, gf)
	}
	return gfl
}

// ConfigDispatcher represents the config of a configuration machine
// that is responsible to execute configuration commands on the nodes
// after they started
type ConfigDispatcher struct {
	Vars map[string]interface{} `yaml:"vars,omitempty"`
}

func (cd *ConfigDispatcher) GetVars() map[string]interface{} {
	if cd == nil {
		return nil
	}
	return cd.Vars
}

// Extras contains extra node parameters which are not entitled to be part of a generic node config
type Extras struct {
	SRLAgents       []string `yaml:"srl-agents,omitempty"`         // Nokia SR Linux agents. As of now just the agents spec files can be provided here
	MysocketProxy   string   `yaml:"mysocket-proxy,omitempty"`     // Proxy address that mysocketctl will use
	CeosCopyToFlash []string `yaml:"ceos-copy-to-flash,omitempty"` // paths to files which are to be copied to ceos flash dir
}

// ContainerDetails contains information that is commonly outputted to tables or graphs
type ContainerDetails struct {
	LabName     string `json:"lab_name,omitempty"`
	LabPath     string `json:"labPath,omitempty"`
	Name        string `json:"name,omitempty"`
	ContainerID string `json:"container_id,omitempty"`
	Image       string `json:"image,omitempty"`
	Kind        string `json:"kind,omitempty"`
	Group       string `json:"group,omitempty"`
	State       string `json:"state,omitempty"`
	IPv4Address string `json:"ipv4_address,omitempty"`
	IPv6Address string `json:"ipv6_address,omitempty"`
}<|MERGE_RESOLUTION|>--- conflicted
+++ resolved
@@ -55,54 +55,6 @@
 
 // NodeConfig is a struct that contains the information of a container element
 type NodeConfig struct {
-<<<<<<< HEAD
-	ShortName            string // name of the Node inside topology YAML
-	LongName             string // containerlab-prefixed unique container name
-	Fqdn                 string
-	LabDir               string // LabDir is a directory related to the node, it contains config items and/or other persistent state
-	Index                int
-	Group                string
-	Kind                 string
-	StartupConfig        string // path to config template file that is used for startup config generation
-	StartupDelay         uint   // optional delay (in seconds) to wait before creating this node
-	EnforceStartupConfig bool   // when set to true will enforce the use of startup-config, even when config is present in the lab directory
-	ResStartupConfig     string // path to config file that is actually mounted to the container and is a result of templation
-	Config               *ConfigDispatcher
-	ResConfig            string // path to config file that is actually mounted to the container and is a result of templation
-	NodeType             string
-	Position             string
-	License              string
-	Image                string
-	Sysctls              map[string]string
-	User                 string
-	Entrypoint           string
-	Cmd                  string
-	Exec                 []string
-	Env                  map[string]string
-	Binds                []string    // Bind mounts strings (src:dest:options)
-	PortBindings         nat.PortMap // PortBindings define the bindings between the container ports and host ports
-	PortSet              nat.PortSet // PortSet define the ports that should be exposed on a container
-	// container networking mode. if set to `host` the host networking will be used for this node, else bridged network
-	NetworkMode          string
-	MgmtNet              string // name of the docker network this node is connected to with its first interface
-	MgmtIntf             string // can be used to be rendered by the default node template
-	MgmtIPv4Address      string
-	MgmtIPv4PrefixLength int
-	MgmtIPv6Address      string
-	MgmtIPv6PrefixLength int
-	MacAddress           string
-	ContainerID          string
-	TLSCert              string
-	TLSKey               string
-	TLSAnchor            string
-	NSPath               string   // network namespace path for this node
-	Publish              []string // list of ports to publish with mysocketctl
-	ExtraHosts           []string // Extra /etc/hosts entries for all nodes
-	// container labels
-	Labels map[string]string
-	// Slice of pointers to local endpoints
-	Endpoints []Endpoint
-=======
 	ShortName            string            `json:"shortname,omitempty"` // name of the Node inside topology YAML
 	LongName             string            `json:"longname,omitempty"`  // containerlab-prefixed unique container name
 	Fqdn                 string            `json:"fqdn,omitempty"`
@@ -146,23 +98,16 @@
 	ExtraHosts           []string          `json:"extra-hosts,omitempty"` // Extra /etc/hosts entries for all nodes.
 	Labels               map[string]string `json:"labels,omitempty"`      // container labels
 	Endpoints            []Endpoint        `json:"-"`                     // Slice of pointers to local endpoints, DO NOT marshal into JSON as it creates a cyclical error
->>>>>>> 3c9558a4
 	// Ignite sandbox and kernel imageNames
 	Sandbox string `json:"sandbox,omitempty"`
 	Kernel  string `json:"kernel,omitempty"`
 	// Configured container runtime
 	Runtime string `json:"runtime,omitempty"`
 	// Resource requirements
-<<<<<<< HEAD
-	CPU          float64
-	CPUSet       string
-	Memory       string
-	SSE3Required bool
-=======
-	CPU    float64 `json:"cpu,omitempty"`
-	CPUSet string  `json:"cpuset,omitempty"`
-	Memory string  `json:"memory,omitempty"`
->>>>>>> 3c9558a4
+	CPU          float64 `json:"cpu,omitempty"`
+	CPUSet       string  `json:"cpuset,omitempty"`
+	Memory       string  `json:"memory,omitempty"`
+	SSE3Required bool    `json:"sse3,omitempty"`
 
 	DeploymentStatus string `json:"deployment-status,omitempty"` // status that is set by containerlab to indicate deployment stage
 
